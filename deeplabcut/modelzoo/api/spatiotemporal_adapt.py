#
# DeepLabCut Toolbox (deeplabcut.org)
# © A. & M.W. Mathis Labs
# https://github.com/DeepLabCut/DeepLabCut
#
# Please see AUTHORS for contributors.
# https://github.com/DeepLabCut/DeepLabCut/blob/master/AUTHORS
#
# Licensed under GNU Lesser General Public License v3.0
#
import deeplabcut
import glob
import os
from deeplabcut.modelzoo.utils import parse_available_supermodels
from deeplabcut.modelzoo.api import superanimal_inference
from deeplabcut.utils.plotting import _plot_trajectories
from pathlib import Path


class SpatiotemporalAdaptation:
    def __init__(
        self,
        video_path,
        supermodel_name,
        scale_list=[],
        videotype="mp4",
        adapt_iterations=1000,
        modelfolder="",
        customized_pose_config="",
        init_weights="",
    ):
        """
        This class supports video adaptation to a super model.

        Parameters
        ----------
        video_path: string
           The string to the path of the video
        init_weights: string
           The path to a superanimal model's checkpoint
        supermodel_name: string
           Currently we support supertopview(LabMice) and superquadruped (quadruped side-view animals)
        scale_list: list
           A list of different resolutions for the spatial pyramid
        videotype: string
           Checks for the extension of the video in case the input to the video is a directory.\n Only videos with this extension are analyzed. The default is ``.avi``
        adapt_iterations: int
           Number of iterations for adaptation training. Empirically 1000 is sufficient. Training longer can cause worse performance depending whether there is occlusion in the video
        modelfolder: string, optional
           Because the API does not need a dlc project, the checkpoint and logs go to this temporary model folder, and otherwise model is saved to the current work place
        customized_pose_config: string, optional
           For future support of non modelzoo model

        Examples
        --------

        from  deeplabcut.modelzoo.apis import SpatiotemporalAdaptation
        video_path = '/mnt/md0/shaokai/openfield_video/m3v1mp4.mp4'
        superanimal_name = 'superanimal_topviewmouse'
        videotype = 'mp4'
        >>> adapter = SpatiotemporalAdaptation(video_path,
                                       superanimal_name,
                                       modelfolder = "temp_topview",
                                       videotype = videotype)

        adapter.before_adapt_inference()
        adapter.adaptation_training()
        adapter.after_adapt_inference()


        """
        supermodels = parse_available_supermodels()
        if supermodel_name not in supermodels:
            raise ValueError(
                f"`supermodel_name` should be one of: {', '.join(supermodels)}."
            )

        self.video_path = video_path
        self.supermodel_name = supermodel_name
        self.scale_list = scale_list
        self.videotype = videotype
        vname = str(Path(self.video_path).stem)
        self.adapt_modelprefix = vname + "_video_adaptation"
        self.adapt_iterations = adapt_iterations
        self.modelfolder = modelfolder
        self.init_weights = init_weights

        if not customized_pose_config:
            dlc_root_path = os.sep.join(deeplabcut.__file__.split(os.sep)[:-1])
            self.customized_pose_config = os.path.join(
                dlc_root_path,
                "pose_estimation_tensorflow",
                "superanimal_configs",
                supermodels[self.supermodel_name],
            )
        else:
            self.customized_pose_config = customized_pose_config

    def before_adapt_inference(self, make_video=False, **kwargs):                
        if self.init_weights != "":
            print ('using customized weights', self.init_weights)            
            _, datafiles = superanimal_inference.video_inference(
                [self.video_path],
                self.supermodel_name,
                videotype=self.videotype,
                scale_list=self.scale_list,
                init_weights=self.init_weights,
                customized_test_config=self.customized_pose_config,
            )
        else:
            self.init_weights, datafiles = superanimal_inference.video_inference(
                [self.video_path],
                self.supermodel_name,
                videotype=self.videotype,
                scale_list=self.scale_list,
                customized_test_config=self.customized_pose_config,
            )
        if kwargs.pop('plot_trajectories', True):
            _plot_trajectories(datafiles[0])
            
        if make_video:
            deeplabcut.create_labeled_video(
                "",
                [self.video_path],
                videotype=self.videotype,
                filtered=False,
                init_weights=self.init_weights,
                draw_skeleton=True,
                superanimal_name=self.supermodel_name,
                **kwargs,
            )

    def train_without_project(self,
                              pseudo_label_path,
                              **kwargs):
        from deeplabcut.pose_estimation_tensorflow.core.train_multianimal import train
        displayiters = kwargs.pop("displayiters", 500)
        saveiters = kwargs.pop("saveiters", 1000)
        adapt_iterations = kwargs.pop('adapt_iterations', 1000)
        self.adapt_iterations = adapt_iterations
        
        train(
            self.customized_pose_config,
            displayiters=displayiters,
            saveiters=saveiters,
            maxiters=self.adapt_iterations,
            modelfolder=self.modelfolder,
            init_weights=self.init_weights,
            pseudo_labels=pseudo_label_path,
            video_path=self.video_path,
            superanimal=self.supermodel_name,
            **kwargs,
        )

    def adaptation_training(self,
                            displayiters=500,
                            saveiters=1000,
                            **kwargs):
        """
        There should be two choices, either taking a config, with is then assuming there is a DLC project.
        Or we make up a fake one, then we use a light way convention to do adaptation
        """

        # looking for the pseudo label path
        DLCscorer = "DLC_" + Path(self.init_weights).stem
        vname = str(Path(self.video_path).stem)
        video_root = Path(self.video_path).parent

        _, pseudo_label_path, _, _ = deeplabcut.auxiliaryfunctions.load_analyzed_data(
            video_root, vname, DLCscorer, False, ""
        )
        if self.modelfolder != "":
            os.makedirs(self.modelfolder, exist_ok=True)

        self.adapt_iterations = kwargs['adapt_iterations']
<<<<<<< HEAD

            
        if os.path.exists(os.path.join(self.modelfolder, f"snapshot-{self.adapt_iterations}.index")):        
            print (f'model checkpoint snapshot-{self.adapt_iterations}.index exists, skipping the video adaptation')            
        else:            
            self.train_without_project(
                pseudo_label_path,
                displayiters=displayiters,
                saveiters=saveiters,
                **kwargs,
            )
=======
>>>>>>> 06afbe94

            
        if os.path.exists(os.path.join(self.modelfolder, f"snapshot-{self.adapt_iterations}.index")):        
            print (f'model checkpoint snapshot-{self.adapt_iterations}.index exists, skipping the video adaptation')            
        else:            
            self.train_without_project(
                pseudo_label_path,
                displayiters=displayiters,
                saveiters=saveiters,
                **kwargs,
            )

    def after_adapt_inference(self, **kwargs):
        pattern = os.path.join(
            self.modelfolder, f"snapshot-{self.adapt_iterations}.index"
        )
        ref_proj_config_path = ""

        files = glob.glob(pattern)

        if not len(files):
            raise ValueError("Weights were not found.")

        adapt_weights = files[0].replace(".index", "")

        # spatial pyramid is not for adapted model

        scale_list = kwargs.pop("scale_list", [])

        # spatial pyramid can still be useful for reducing jittering and quantization error
        
        _, datafiles = superanimal_inference.video_inference(
            [self.video_path],
            self.supermodel_name,
            videotype=self.videotype,
            init_weights=adapt_weights,
            scale_list=scale_list,
            customized_test_config=self.customized_pose_config,
        )

        if kwargs.pop("plot_trajectories", True):
            _plot_trajectories(datafiles[0])

        deeplabcut.create_labeled_video(
            ref_proj_config_path,
            [self.video_path],
            videotype=self.videotype,
            filtered=False,
            init_weights=adapt_weights,
            draw_skeleton=True,
            superanimal_name=self.supermodel_name,
            **kwargs,
        )<|MERGE_RESOLUTION|>--- conflicted
+++ resolved
@@ -173,20 +173,6 @@
             os.makedirs(self.modelfolder, exist_ok=True)
 
         self.adapt_iterations = kwargs['adapt_iterations']
-<<<<<<< HEAD
-
-            
-        if os.path.exists(os.path.join(self.modelfolder, f"snapshot-{self.adapt_iterations}.index")):        
-            print (f'model checkpoint snapshot-{self.adapt_iterations}.index exists, skipping the video adaptation')            
-        else:            
-            self.train_without_project(
-                pseudo_label_path,
-                displayiters=displayiters,
-                saveiters=saveiters,
-                **kwargs,
-            )
-=======
->>>>>>> 06afbe94
 
             
         if os.path.exists(os.path.join(self.modelfolder, f"snapshot-{self.adapt_iterations}.index")):        
