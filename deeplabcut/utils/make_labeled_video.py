#
# DeepLabCut Toolbox (deeplabcut.org)
# © A. & M.W. Mathis Labs
# https://github.com/DeepLabCut/DeepLabCut
#
# Please see AUTHORS for contributors.
# https://github.com/DeepLabCut/DeepLabCut/blob/master/AUTHORS
#
# Licensed under GNU Lesser General Public License v3.0
#
"""
DeepLabCut2.0 Toolbox (deeplabcut.org)
© A. & M. Mathis Labs
https://github.com/DeepLabCut/DeepLabCut
Please see AUTHORS for contributors.

https://github.com/DeepLabCut/DeepLabCut/blob/master/AUTHORS
Licensed under GNU Lesser General Public License v3.0

Hao Wu, hwu01@g.harvard.edu contributed the original OpenCV class. Thanks!
You can find the directory for your ffmpeg bindings by: "find / | grep ffmpeg" and then setting it.
"""
from __future__ import annotations

import argparse
import os

####################################################
# Dependencies
####################################################
import os.path
from functools import partial
from multiprocessing import get_start_method, Pool
from pathlib import Path
from typing import Callable, Iterable, List, Optional, Union

import matplotlib.colors as mcolors
import matplotlib.pyplot as plt
import numpy as np
import pandas as pd
from matplotlib import patches
from matplotlib.animation import FFMpegWriter
from matplotlib.collections import LineCollection
from skimage.draw import disk, line_aa, set_color, rectangle_perimeter
from skimage.util import img_as_ubyte
from tqdm import trange

from deeplabcut.core.engine import Engine
from deeplabcut.utils import auxfun_multianimal, auxiliaryfunctions, visualization
from deeplabcut.utils.auxfun_videos import VideoWriter
from deeplabcut.utils.video_processor import (
    VideoProcessorCV as vp,
)  # used to CreateVideo


def get_segment_indices(bodyparts2connect, all_bpts):
    bpts2connect = []
    for bpt1, bpt2 in bodyparts2connect:
        if bpt1 in all_bpts and bpt2 in all_bpts:
            bpts2connect.extend(
                zip(
                    *(
                        np.flatnonzero(all_bpts == bpt1),
                        np.flatnonzero(all_bpts == bpt2),
                    )
                )
            )
    return bpts2connect


def CreateVideo(
    clip,
    Dataframe,
    pcutoff,
    dotsize,
    colormap,
    bodyparts2plot,
    trailpoints,
    cropping,
    x1,
    x2,
    y1,
    y2,
    bodyparts2connect,
    skeleton_color,
    draw_skeleton,
    displaycropped,
    color_by,
    confidence_to_alpha=None,
    plot_bboxes=True,
    bboxes_list=None,
    bboxes_pcutoff=0.6,
<<<<<<< HEAD
=======
    bboxes_color: tuple | None = None,
>>>>>>> 8c5311d8
):
    """Creating individual frames with labeled body parts and making a video"""
    bpts = Dataframe.columns.get_level_values("bodyparts")
    all_bpts = bpts.values[::3]
    if draw_skeleton:
        color_for_skeleton = (
            np.array(mcolors.to_rgba(skeleton_color))[:3] * 255
        ).astype(np.uint8)
        # recode the bodyparts2connect into indices for df_x and df_y for speed
        bpts2connect = get_segment_indices(bodyparts2connect, all_bpts)

    if displaycropped:
        ny, nx = y2 - y1, x2 - x1
    else:
        ny, nx = clip.height(), clip.width()

    fps = clip.fps()
    if isinstance(fps, float):
        if fps * 1000 > 65535:
            fps = round(fps)
    nframes = clip.nframes
    duration = nframes / fps

    print(
        "Duration of video [s]: {}, recorded with {} fps!".format(
            round(duration, 2), round(fps, 2)
        )
    )
    print(
        "Overall # of frames: {} with cropped frame dimensions: {} {}".format(
            nframes, nx, ny
        )
    )
    print("Generating frames and creating video.")

    df_x, df_y, df_likelihood = Dataframe.values.reshape((len(Dataframe), -1, 3)).T

    if cropping and not displaycropped:
        df_x += x1
        df_y += y1
    colorclass = plt.cm.ScalarMappable(cmap=colormap)

    bplist = bpts.unique().to_list()
    nbodyparts = len(bplist)
    if Dataframe.columns.nlevels == 3:
        nindividuals = int(len(all_bpts) / len(set(all_bpts)))
        map2bp = list(np.repeat(list(range(len(set(all_bpts)))), nindividuals))
        map2id = list(range(nindividuals)) * len(set(all_bpts))
    else:
        nindividuals = len(Dataframe.columns.get_level_values("individuals").unique())
        map2bp = [bplist.index(bp) for bp in all_bpts]
        nbpts_per_ind = (
            Dataframe.groupby(level="individuals", axis=1).size().values // 3
        )
        map2id = []
        for i, j in enumerate(nbpts_per_ind):
            map2id.extend([i] * j)
    keep = np.flatnonzero(np.isin(all_bpts, bodyparts2plot))
    bpts2color = [(ind, map2bp[ind], map2id[ind]) for ind in keep]

    if color_by == "bodypart":
        C = colorclass.to_rgba(np.linspace(0, 1, nbodyparts))
    else:
        C = colorclass.to_rgba(np.linspace(0, 1, nindividuals))
    colors = (C[:, :3] * 255).astype(np.uint8)

<<<<<<< HEAD
    bboxes_color = (0, 0, 0)
=======
    if bboxes_color is None:
        bboxes_color = (255, 0, 0)
>>>>>>> 8c5311d8

    with np.errstate(invalid="ignore"):
        for index in trange(min(nframes, len(Dataframe))):
            image = clip.load_frame()
            if displaycropped:
                image = image[y1:y2, x1:x2]

            # Draw bounding boxes if required and present
            if plot_bboxes and bboxes_list:
                bboxes = bboxes_list[index]["bboxes"]
                bbox_scores = bboxes_list[index]["bbox_scores"]
                n_bboxes = bboxes.shape[0]
                for i in range(n_bboxes):
                    bbox = bboxes[i, :]
                    x, y = bbox[0], bbox[1]
                    x += x1
                    y += y1
                    w, h = bbox[2], bbox[3]
                    confidence = bbox_scores[i]
                    if confidence < bboxes_pcutoff:
                        continue
                    rect_coords = rectangle_perimeter(start=(y, x), extent=(h, w))

                    set_color(
                        image,
                        rect_coords,
                        bboxes_color,
                    )

            # Draw the skeleton for specific bodyparts to be connected as
            # specified in the config file
            if draw_skeleton:
                for bpt1, bpt2 in bpts2connect:
                    if np.all(df_likelihood[[bpt1, bpt2], index] > pcutoff) and not (
                        np.any(np.isnan(df_x[[bpt1, bpt2], index]))
                        or np.any(np.isnan(df_y[[bpt1, bpt2], index]))
                    ):
                        rr, cc, val = line_aa(
                            int(np.clip(df_y[bpt1, index], 0, ny - 1)),
                            int(np.clip(df_x[bpt1, index], 0, nx - 1)),
                            int(np.clip(df_y[bpt2, index], 1, ny - 1)),
                            int(np.clip(df_x[bpt2, index], 1, nx - 1)),
                        )
                        image[rr, cc] = color_for_skeleton

            for ind, num_bp, num_ind in bpts2color:
                if df_likelihood[ind, index] > pcutoff:
                    if color_by == "bodypart":
                        color = colors[num_bp]
                    else:
                        color = colors[num_ind]
                    if trailpoints > 0:
                        for k in range(1, min(trailpoints, index + 1)):
                            rr, cc = disk(
                                (df_y[ind, index - k], df_x[ind, index - k]),
                                dotsize,
                                shape=(ny, nx),
                            )
                            image[rr, cc] = color
                    rr, cc = disk(
                        (df_y[ind, index], df_x[ind, index]), dotsize, shape=(ny, nx)
                    )
                    alpha = 1
                    if confidence_to_alpha is not None:
                        alpha = confidence_to_alpha(df_likelihood[ind, index])

                    set_color(image, (rr, cc), color, alpha)

            clip.save_frame(image)
    clip.close()


def CreateVideoSlow(
    videooutname,
    clip,
    Dataframe,
    tmpfolder,
    dotsize,
    colormap,
    alphavalue,
    pcutoff,
    trailpoints,
    cropping,
    x1,
    x2,
    y1,
    y2,
    save_frames,
    bodyparts2plot,
    outputframerate,
    Frames2plot,
    bodyparts2connect,
    skeleton_color,
    draw_skeleton,
    displaycropped,
    color_by,
    plot_bboxes=True,
    bboxes_list=None,
    bboxes_pcutoff=0.6,
<<<<<<< HEAD
=======
    bboxes_color: str | None = None,
>>>>>>> 8c5311d8
):
    """Creating individual frames with labeled body parts and making a video"""

    if displaycropped:
        ny, nx = y2 - y1, x2 - x1
    else:
        ny, nx = clip.height(), clip.width()

    fps = clip.fps()
    if outputframerate is None:  # by def. same as input rate.
        outputframerate = fps

    nframes = clip.nframes
    duration = nframes / fps

    print(
        "Duration of video [s]: {}, recorded with {} fps!".format(
            round(duration, 2), round(fps, 2)
        )
    )
    print(
        "Overall # of frames: {} with cropped frame dimensions: {} {}".format(
            nframes, nx, ny
        )
    )
    print("Generating frames and creating video.")
    df_x, df_y, df_likelihood = Dataframe.values.reshape((len(Dataframe), -1, 3)).T
    if cropping and not displaycropped:
        df_x += x1
        df_y += y1

    bpts = Dataframe.columns.get_level_values("bodyparts")
    all_bpts = bpts.values[::3]
    if draw_skeleton:
        bpts2connect = get_segment_indices(bodyparts2connect, all_bpts)

    bplist = bpts.unique().to_list()
    nbodyparts = len(bplist)
    if Dataframe.columns.nlevels == 3:
        nindividuals = int(len(all_bpts) / len(set(all_bpts)))
        map2bp = list(np.repeat(list(range(len(set(all_bpts)))), nindividuals))
        map2id = list(range(nindividuals)) * len(set(all_bpts))
    else:
        nindividuals = len(Dataframe.columns.get_level_values("individuals").unique())
        map2bp = [bplist.index(bp) for bp in all_bpts]
        nbpts_per_ind = (
            Dataframe.groupby(level="individuals", axis=1).size().values // 3
        )
        map2id = []
        for i, j in enumerate(nbpts_per_ind):
            map2id.extend([i] * j)
    keep = np.flatnonzero(np.isin(all_bpts, bodyparts2plot))
    bpts2color = [(ind, map2bp[ind], map2id[ind]) for ind in keep]
    if color_by == "individual":
        colors = visualization.get_cmap(nindividuals, name=colormap)
    else:
        colors = visualization.get_cmap(nbodyparts, name=colormap)

<<<<<<< HEAD
    bounding_boxes_color = "k"
=======
    if bboxes_color is None:
        bboxes_color = "red"
>>>>>>> 8c5311d8

    nframes_digits = int(np.ceil(np.log10(nframes)))
    if nframes_digits > 9:
        raise Exception(
            "Your video has more than 10**9 frames, we recommend chopping it up."
        )

    if Frames2plot is None:
        Index = set(range(nframes))
    else:
        Index = {int(k) for k in Frames2plot if 0 <= k < nframes}

    # Prepare figure
    prev_backend = plt.get_backend()
    plt.switch_backend("agg")
    dpi = 100
    fig = plt.figure(frameon=False, figsize=(nx / dpi, ny / dpi))
    ax = fig.add_subplot(111)

    writer = FFMpegWriter(fps=outputframerate, codec="h264")
    with writer.saving(fig, videooutname, dpi=dpi), np.errstate(invalid="ignore"):
        for index in trange(min(nframes, len(Dataframe))):
            imagename = tmpfolder + "/file" + str(index).zfill(nframes_digits) + ".png"
            image = img_as_ubyte(clip.load_frame())
            if index in Index:  # then extract the frame!
                if cropping and displaycropped:
                    image = image[y1:y2, x1:x2]
                ax.imshow(image)

                # Draw bounding boxes of required and present
                if plot_bboxes and bboxes_list:
                    bboxes = bboxes_list[index]["bboxes"]
                    bbox_scores = bboxes_list[index]["bbox_scores"]
                    n_bboxes = bboxes.shape[0]
                    for i in range(n_bboxes):
                        bbox = bboxes[i, :]
                        bbox_origin = (bbox[0], bbox[1])
                        (bbox_width, bbox_height) = (bbox[2], bbox[3])
                        bbox_confidence = bbox_scores[i]
                        if bbox_confidence < bboxes_pcutoff:
                            continue
                        rectangle = patches.Rectangle(
                            bbox_origin,
                            bbox_width,
                            bbox_height,
                            linewidth=1,
<<<<<<< HEAD
                            edgecolor=bounding_boxes_color,
=======
                            edgecolor=bboxes_color,
>>>>>>> 8c5311d8
                            facecolor="none",
                        )
                        ax.add_patch(rectangle)

                # Draw skeleton
                if draw_skeleton:
                    for bpt1, bpt2 in bpts2connect:
                        if np.all(df_likelihood[[bpt1, bpt2], index] > pcutoff):
                            ax.plot(
                                [df_x[bpt1, index], df_x[bpt2, index]],
                                [df_y[bpt1, index], df_y[bpt2, index]],
                                color=skeleton_color,
                                alpha=alphavalue,
                            )

                # Draw bodyparts
                for ind, num_bp, num_ind in bpts2color:
                    if df_likelihood[ind, index] > pcutoff:
                        if color_by == "bodypart":
                            color = colors(num_bp)
                        else:
                            color = colors(num_ind)
                        if trailpoints > 0:
                            ax.scatter(
                                df_x[ind][max(0, index - trailpoints) : index],
                                df_y[ind][max(0, index - trailpoints) : index],
                                s=dotsize**2,
                                color=color,
                                alpha=alphavalue * 0.75,
                            )
                        ax.scatter(
                            df_x[ind, index],
                            df_y[ind, index],
                            s=dotsize**2,
                            color=color,
                            alpha=alphavalue,
                        )
                ax.set_xlim(0, nx)
                ax.set_ylim(0, ny)
                ax.axis("off")
                ax.invert_yaxis()
                fig.subplots_adjust(
                    left=0, bottom=0, right=1, top=1, wspace=0, hspace=0
                )
                if save_frames:
                    fig.savefig(imagename)
                writer.grab_frame()
                ax.clear()

    print("Labeled video {} successfully created.".format(videooutname))
    plt.switch_backend(prev_backend)


def create_labeled_video(
    config: str,
    videos: list[str],
    videotype: str = "",
    shuffle: int = 1,
    trainingsetindex: int = 0,
    filtered: bool = False,
    fastmode: bool = True,
    save_frames: bool = False,
    keypoints_only: bool = False,
    Frames2plot: list[int] | None = None,
    displayedbodyparts: list[str] | str = "all",
    displayedindividuals: list[str] | str = "all",
    codec: str = "mp4v",
    outputframerate: int | None = None,
    destfolder: Path | str | None = None,
    draw_skeleton: bool = False,
    trailpoints: int = 0,
    displaycropped: bool = False,
    color_by: str = "bodypart",
    modelprefix: str = "",
    init_weights: str = "",
    track_method: str = "",
    superanimal_name: str = "",
    pcutoff: float | None = None,
    skeleton: list = [],
    skeleton_color: str = "white",
    dotsize: int = 8,
    colormap: str = "rainbow",
    alphavalue: float = 0.5,
    overwrite: bool = False,
    confidence_to_alpha: Union[bool, Callable[[float], float]] = False,
    plot_bboxes: bool = True,
    bboxes_pcutoff: float | None = None,
):
    """Labels the bodyparts in a video.

    Make sure the video is already analyzed by the function
    ``deeplabcut.analyze_videos``.

    Parameters
    ----------
    config : string
        Full path of the config.yaml file.

    videos : list[str]
        A list of strings containing the full paths to videos for analysis or a path
        to the directory, where all the videos with same extension are stored.

    videotype: str, optional, default=""
        Checks for the extension of the video in case the input to the video is a
        directory. Only videos with this extension are analyzed.
        If left unspecified, videos with common extensions
        ('avi', 'mp4', 'mov', 'mpeg', 'mkv') are kept.

    shuffle : int, optional, default=1
        Number of shuffles of training dataset.

    trainingsetindex: int, optional, default=0
        Integer specifying which TrainingsetFraction to use.
        Note that TrainingFraction is a list in config.yaml.

    filtered: bool, optional, default=False
        Boolean variable indicating if filtered output should be plotted rather than
        frame-by-frame predictions. Filtered version can be calculated with
        ``deeplabcut.filterpredictions``.

    fastmode: bool, optional, default=True
        If ``True``, uses openCV (much faster but less customization of video) instead
        of matplotlib if ``False``. You can also "save_frames" individually or not in
        the matplotlib mode (if you set the "save_frames" variable accordingly).
        However, using matplotlib to create the frames it therefore allows much more
        flexible (one can set transparency of markers, crop, and easily customize).

    save_frames: bool, optional, default=False
        If ``True``, creates each frame individual and then combines into a video.
        Setting this to ``True`` is relatively slow as it stores all individual frames.

    keypoints_only: bool, optional, default=False
        By default, both video frames and keypoints are visible. If ``True``, only the
        keypoints are shown. These clips are an hommage to Johansson movies,
        see https://www.youtube.com/watch?v=1F5ICP9SYLU and of course his seminal
        paper: "Visual perception of biological motion and a model for its analysis"
        by Gunnar Johansson in Perception & Psychophysics 1973.

    Frames2plot: List[int] or None, optional, default=None
        If not ``None`` and ``save_frames=True`` then the frames corresponding to the
        index will be plotted. For example, ``Frames2plot=[0,11]`` will plot the first
        and the 12th frame.

    displayedbodyparts: list[str] or str, optional, default="all"
        This selects the body parts that are plotted in the video. If ``all``, then all
        body parts from config.yaml are used. If a list of strings that are a subset of
        the full list. E.g. ['hand','Joystick'] for the demo
        Reaching-Mackenzie-2018-08-30/config.yaml to select only these body parts.

    displayedindividuals: list[str] or str, optional, default="all"
        Individuals plotted in the video.
        By default, all individuals present in the config will be shown.

    codec: str, optional, default="mp4v"
        Codec for labeled video. For available options, see
        http://www.fourcc.org/codecs.php. Note that this depends on your ffmpeg
        installation.

    outputframerate: int or None, optional, default=None
        Positive number, output frame rate for labeled video (only available for the
        mode with saving frames.) If ``None``, which results in the original video
        rate.

    destfolder: Path, string or None, optional, default=None
        Specifies the destination folder that was used for storing analysis data. If
        ``None``, the path of the video file is used.

    draw_skeleton: bool, optional, default=False
        If ``True`` adds a line connecting the body parts making a skeleton on each
        frame. The body parts to be connected and the color of these connecting lines
        are specified in the config file.

    trailpoints: int, optional, default=0
        Number of previous frames whose body parts are plotted in a frame
        (for displaying history).

    displaycropped: bool, optional, default=False
        Specifies whether only cropped frame is displayed (with labels analyzed
        therein), or the original frame with the labels analyzed in the cropped subset.

    color_by : string, optional, default='bodypart'
        Coloring rule. By default, each bodypart is colored differently.
        If set to 'individual', points belonging to a single individual are colored the
        same.

    modelprefix: str, optional, default=""
        Directory containing the deeplabcut models to use when evaluating the network.
        By default, the models are assumed to exist in the project folder.

    init_weights: str,
        Checkpoint path to the super model

    track_method: string, optional, default=""
        Specifies the tracker used to generate the data.
        Empty by default (corresponding to a single animal project).
        For multiple animals, must be either 'box', 'skeleton', or 'ellipse' and will
        be taken from the config.yaml file if none is given.

    superanimal_name: str, optional, default=""
        Name of the superanimal model.

    pcutoff: float, optional, default=None
        Overrides the pcutoff set in the project configuration to plot the trajectories.

    skeleton: list, optional, default=[],

    skeleton_color: string, optional, default="white",
        Color for the skeleton

    dotsize, int, optional, default=8,
        Size of label dots tu use

    colormap: str, optional, default="rainbow",
        Colormap to use for the labels

    alphavalue: float, optional, default=0.5,

    overwrite: bool, optional, default=False
        If ``True`` overwrites existing labeled videos.

    confidence_to_alpha: Union[bool, Callable[[float], float], default=False
        If False, all keypoints will be plot with alpha=1. Otherwise, this can be
        defined as a function f: [0, 1] -> [0, 1] such that the alpha value for a
        keypoint will be set as a function of its score: alpha = f(score). The default
        function used when True is f(x) = max(0, (x - pcutoff)/(1 - pcutoff)).

    plot_bboxes: bool, optional, default=True
        If using Pytorch and in Top-Down mode, setting this to true will also plot the bounding boxes

    bboxes_pcutoff, float, optional, default=None:
        If plotting bounding boxes, this overrides the bboxes_pcutoff set in the model configuration.

    Returns
    -------
        results : list[bool]
        ``True`` if the video is successfully created for each item in ``videos``.

    Examples
    --------

    Create the labeled video for a single video

    >>> deeplabcut.create_labeled_video(
            '/analysis/project/reaching-task/config.yaml',
            ['/analysis/project/videos/reachingvideo1.avi'],
        )

    Create the labeled video for a single video and store the individual frames

    >>> deeplabcut.create_labeled_video(
            '/analysis/project/reaching-task/config.yaml',
            ['/analysis/project/videos/reachingvideo1.avi'],
            fastmode=True,
            save_frames=True,
        )

    Create the labeled video for multiple videos

    >>> deeplabcut.create_labeled_video(
            '/analysis/project/reaching-task/config.yaml',
            [
                '/analysis/project/videos/reachingvideo1.avi',
                '/analysis/project/videos/reachingvideo2.avi',
            ],
        )

    Create the labeled video for all the videos with an .avi extension in a directory.

    >>> deeplabcut.create_labeled_video(
            '/analysis/project/reaching-task/config.yaml',
            ['/analysis/project/videos/'],
        )

    Create the labeled video for all the videos with an .mp4 extension in a directory.

    >>> deeplabcut.create_labeled_video(
            '/analysis/project/reaching-task/config.yaml',
            ['/analysis/project/videos/'],
            videotype='mp4',
        )
    """
    if config == "":
        if pcutoff is None:
            pcutoff = 0.6
        if bboxes_pcutoff is None:
            bboxes_pcutoff = 0.6

        individuals = [""]
        uniquebodyparts = []
    else:
        cfg = auxiliaryfunctions.read_config(config)
        train_fraction = cfg["TrainingFraction"][trainingsetindex]
        track_method = auxfun_multianimal.get_track_method(
            cfg, track_method=track_method
        )
        if pcutoff is None:
            pcutoff = cfg["pcutoff"]

        # Get individuals from the config
        individuals = cfg.get("individuals", [""])
        uniquebodyparts = cfg.get("uniquebodyparts", [])

        # Only for PyTorch engine - check if the shuffle was fine-tuned from a
        #  SuperAnimal model with memory replay -> SuperAnimal bodyparts must be used
        model_folder = auxiliaryfunctions.get_model_folder(
            train_fraction,
            shuffle,
            cfg,
            modelprefix,
            engine=Engine.PYTORCH,
        )
        model_config_path = (
            Path(config).parent / model_folder / "train" / Engine.PYTORCH.pose_cfg_name
        )
        if model_config_path.exists():
            model_config = auxiliaryfunctions.read_plainconfig(str(model_config_path))
            if (
                model_config["train_settings"]
                .get("weight_init", {})
                .get("memory_replay", False)
            ):
                superanimal_name = model_config["train_settings"]["weight_init"][
                    "dataset"
                ]
            if bboxes_pcutoff is None:
                bboxes_pcutoff = (
                    model_config.get("detector", {})
                    .get("model", {})
                    .get("box_score_thresh", 0.6)
                )
        else:
            if bboxes_pcutoff is None:
                bboxes_pcutoff = 0.6

    if init_weights == "":
        DLCscorer, DLCscorerlegacy = auxiliaryfunctions.get_scorer_name(
            cfg, shuffle, train_fraction, modelprefix=modelprefix
        )  # automatically loads corresponding model (even training iteration based on snapshot index)
    else:
        DLCscorer = "DLC_" + Path(init_weights).stem
        DLCscorerlegacy = "DLC_" + Path(init_weights).stem

    if save_frames:
        fastmode = False  # otherwise one cannot save frames
        keypoints_only = False

    # parse the alpha selection function
    if isinstance(confidence_to_alpha, bool):
        confidence_to_alpha = _get_default_conf_to_alpha(confidence_to_alpha, pcutoff)

    if superanimal_name != "":
        dlc_root_path = auxiliaryfunctions.get_deeplabcut_path()
        test_cfg = auxiliaryfunctions.read_plainconfig(
            os.path.join(
                dlc_root_path,
                "modelzoo",
                "project_configs",
                f"{superanimal_name}.yaml",
            )
        )

        bodyparts = test_cfg["bodyparts"]
        cfg = {
            "skeleton": skeleton,
            "skeleton_color": skeleton_color,
            "pcutoff": pcutoff,
            "dotsize": dotsize,
            "alphavalue": alphavalue,
            "colormap": colormap,
            "bodyparts": bodyparts,
            "multianimalbodyparts": bodyparts,
            "individuals": individuals,
            "uniquebodyparts": uniquebodyparts,
        }
    else:
        bodyparts = (
            auxiliaryfunctions.intersection_of_body_parts_and_ones_given_by_user(
                cfg, displayedbodyparts
            )
        )

    if draw_skeleton:
        bodyparts2connect = cfg["skeleton"]
        if displayedbodyparts != "all":
            bodyparts2connect = [
                pair
                for pair in bodyparts2connect
                if all(element in displayedbodyparts for element in pair)
            ]
        skeleton_color = cfg["skeleton_color"]
    else:
        bodyparts2connect = None
        skeleton_color = None

    start_path = os.getcwd()
    Videos = auxiliaryfunctions.get_list_of_videos(videos, videotype)

    if not Videos:
        return []

    func = partial(
        proc_video,
        videos,
        destfolder,
        filtered,
        DLCscorer,
        DLCscorerlegacy,
        track_method,
        cfg,
        displayedindividuals,
        color_by,
        bodyparts,
        codec,
        bodyparts2connect,
        trailpoints,
        save_frames,
        outputframerate,
        Frames2plot,
        draw_skeleton,
        skeleton_color,
        displaycropped,
        fastmode,
        keypoints_only,
        overwrite,
        init_weights=init_weights,
        pcutoff=pcutoff,
        confidence_to_alpha=confidence_to_alpha,
        plot_bboxes=plot_bboxes,
        bboxes_pcutoff=bboxes_pcutoff,
    )

    if get_start_method() == "fork":
        with Pool(min(os.cpu_count(), len(Videos))) as pool:
            results = pool.map(func, Videos)
    else:
        results = []
        for video in Videos:
            results.append(func(video))

    os.chdir(start_path)
    return results


def proc_video(
    videos,
    destfolder,
    filtered,
    DLCscorer,
    DLCscorerlegacy,
    track_method,
    cfg,
    individuals,
    color_by,
    bodyparts,
    codec,
    bodyparts2connect,
    trailpoints,
    save_frames,
    outputframerate,
    Frames2plot,
    draw_skeleton,
    skeleton_color,
    displaycropped,
    fastmode,
    keypoints_only,
    overwrite,
    video,
    init_weights="",
    pcutoff: float | None = None,
    confidence_to_alpha: Optional[Callable[[float], float]] = None,
    plot_bboxes: bool = True,
    bboxes_pcutoff: float = 0.6,
):
    """Helper function for create_videos

    Parameters
    ----------


    Returns
    -------
        result : bool
        ``True`` if a video is successfully created.
    """
    videofolder = Path(video).parent
    if destfolder is None:
        destfolder = videofolder  # where your folder with videos is.

    if pcutoff is None:
        pcutoff = cfg["pcutoff"]

    auxiliaryfunctions.attempt_to_make_folder(destfolder)

    os.chdir(destfolder)  # THE VIDEO IS STILL IN THE VIDEO FOLDER
    print("Starting to process video: {}".format(video))
    vname = str(Path(video).stem)

    if init_weights != "":
        DLCscorer = "DLC_" + Path(init_weights).stem
        DLCscorerlegacy = "DLC_" + Path(init_weights).stem

    if filtered:
        videooutname1 = os.path.join(vname + DLCscorer + "filtered_labeled.mp4")
        videooutname2 = os.path.join(vname + DLCscorerlegacy + "filtered_labeled.mp4")
    else:
        videooutname1 = os.path.join(vname + DLCscorer + "_labeled.mp4")
        videooutname2 = os.path.join(vname + DLCscorerlegacy + "_labeled.mp4")

    if (
        os.path.isfile(videooutname1) or os.path.isfile(videooutname2)
    ) and not overwrite:
        print("Labeled video {} already created.".format(vname))
        return True
    else:
        print("Loading {} and data.".format(video))
        try:
            df, filepath, _, _ = auxiliaryfunctions.load_analyzed_data(
                destfolder, vname, DLCscorer, filtered, track_method
            )
            full_data = auxiliaryfunctions.load_video_full_data(
                destfolder, vname, DLCscorer
            )
            metadata = auxiliaryfunctions.load_video_metadata(
                destfolder, vname, DLCscorer
            )
            if cfg.get("multianimalproject", False):
                s = "_id" if color_by == "individual" else "_bp"
            else:
                s = ""

            videooutname = filepath.replace(
                ".h5", f"{s}_p{int(100 * pcutoff)}_labeled.mp4"
            )
            if os.path.isfile(videooutname) and not overwrite:
                print("Labeled video already created. Skipping...")
                return

            if individuals != "all":
                if isinstance(individuals, str):
                    individuals = [individuals]

                if all(individuals) and "individuals" in df.columns.names:
                    mask = df.columns.get_level_values("individuals").isin(individuals)
                    df = df.loc[:, mask]

            cropping = metadata["data"]["cropping"]
            [x1, x2, y1, y2] = metadata["data"]["cropping_parameters"]
            labeled_bpts = [
                bp
                for bp in df.columns.get_level_values("bodyparts").unique()
                if bp in bodyparts
            ]

<<<<<<< HEAD
            frames_dict = {
                int(key.replace("frame", "")): value
                for key, value in full_data.items()
                if key.startswith("frame") and key[5:].isdigit()
            }
            bboxes_list = None
            if "bboxes" in frames_dict.get(min(frames_dict.keys()), {}):
                bboxes_list = [frames_dict[key] for key in sorted(frames_dict.keys())]
=======
            # The full data file is not created for single-animal TensorFlow models
            try:
                full_data = auxiliaryfunctions.load_video_full_data(
                    destfolder, vname, DLCscorer
                )
                frames_dict = {
                    int(key.replace("frame", "")): value
                    for key, value in full_data.items()
                    if key.startswith("frame") and key[5:].isdigit()
                }
                bboxes_list = None
                if "bboxes" in frames_dict.get(min(frames_dict.keys()), {}):
                    bboxes_list = [
                        frames_dict[key] for key in sorted(frames_dict.keys())
                    ]
            except FileNotFoundError:
                bboxes_list = None
>>>>>>> 8c5311d8

            if keypoints_only:
                # Mask rather than drop unwanted bodyparts to ensure consistent coloring
                mask = df.columns.get_level_values("bodyparts").isin(bodyparts)
                df.loc[:, ~mask] = np.nan
                inds = None
                if bodyparts2connect:
                    all_bpts = df.columns.get_level_values("bodyparts")[::3]
                    inds = get_segment_indices(bodyparts2connect, all_bpts)
                clip = vp(fname=video, fps=outputframerate)
                create_video_with_keypoints_only(
                    df,
                    videooutname,
                    inds,
                    pcutoff,
                    cfg["dotsize"],
                    cfg["alphavalue"],
                    skeleton_color=skeleton_color,
                    color_by=color_by,
                    colormap=cfg["colormap"],
                    fps=clip.fps(),
                )
                clip.close()
            elif not fastmode:
                tmpfolder = os.path.join(str(videofolder), "temp-" + vname)
                if save_frames:
                    auxiliaryfunctions.attempt_to_make_folder(tmpfolder)
                clip = vp(video)
                CreateVideoSlow(
                    videooutname,
                    clip,
                    df,
                    tmpfolder,
                    cfg["dotsize"],
                    cfg["colormap"],
                    cfg["alphavalue"],
                    pcutoff,
                    trailpoints,
                    cropping,
                    x1,
                    x2,
                    y1,
                    y2,
                    save_frames,
                    labeled_bpts,
                    outputframerate,
                    Frames2plot,
                    bodyparts2connect,
                    skeleton_color,
                    draw_skeleton,
                    displaycropped,
                    color_by,
                    plot_bboxes=plot_bboxes,
                    bboxes_list=bboxes_list,
                    bboxes_pcutoff=bboxes_pcutoff,
                )
                clip.close()
            else:
                create_video(
                    video,
                    filepath,
                    keypoints2show=labeled_bpts,
                    animals2show=individuals,
                    bbox=(x1, x2, y1, y2),
                    codec=codec,
                    output_path=videooutname,
                    pcutoff=pcutoff,
                    dotsize=cfg["dotsize"],
                    cmap=cfg["colormap"],
                    color_by=color_by,
                    skeleton_edges=bodyparts2connect,
                    skeleton_color=skeleton_color,
                    trailpoints=trailpoints,
                    fps=outputframerate,
                    display_cropped=displaycropped,
                    confidence_to_alpha=confidence_to_alpha,
                    plot_bboxes=plot_bboxes,
                    bboxes_list=bboxes_list,
                    bboxes_pcutoff=bboxes_pcutoff,
                )

            return True

        except FileNotFoundError as e:
            print(e)
            return False


def create_video(
    video,
    h5file,
    keypoints2show="all",
    animals2show="all",
    skeleton_edges=None,
    pcutoff=0.6,
    dotsize=6,
    cmap="rainbow",
    color_by="bodypart",
    skeleton_color="k",
    trailpoints=0,
    bbox=None,
    display_cropped=False,
    codec="mp4v",
    fps=None,
    output_path="",
    confidence_to_alpha=None,
    plot_bboxes=True,
    bboxes_list=None,
    bboxes_pcutoff=0.6,
<<<<<<< HEAD
=======
    bboxes_color: tuple | None = None,
>>>>>>> 8c5311d8
):
    if color_by not in ("bodypart", "individual"):
        raise ValueError("`color_by` should be either 'bodypart' or 'individual'.")

    if not output_path:
        s = "_id" if color_by == "individual" else "_bp"
        output_path = h5file.replace(".h5", f"{s}_labeled.mp4")

    x1, x2, y1, y2 = bbox
    if display_cropped:
        sw = x2 - x1
        sh = y2 - y1
    else:
        sw = sh = ""

    clip = vp(
        fname=video,
        sname=output_path,
        codec=codec,
        sw=sw,
        sh=sh,
        fps=fps,
    )
    cropping = bbox != (0, clip.w, 0, clip.h)
    df = pd.read_hdf(h5file)
    try:
        animals = df.columns.get_level_values("individuals").unique().to_list()
        if animals2show != "all" and isinstance(animals, Iterable):
            animals = [a for a in animals if a in animals2show]
        df = df.loc(axis=1)[:, animals]
    except KeyError:
        pass
    kpts = df.columns.get_level_values("bodyparts").unique().to_list()
    if keypoints2show != "all" and isinstance(keypoints2show, Iterable):
        kpts = [kpt for kpt in kpts if kpt in keypoints2show]
    CreateVideo(
        clip,
        df,
        pcutoff,
        dotsize,
        cmap,
        kpts,
        trailpoints,
        cropping,
        x1,
        x2,
        y1,
        y2,
        skeleton_edges,
        skeleton_color,
        bool(skeleton_edges),
        display_cropped,
        color_by,
        confidence_to_alpha=confidence_to_alpha,
        plot_bboxes=plot_bboxes,
        bboxes_list=bboxes_list,
        bboxes_pcutoff=bboxes_pcutoff,
<<<<<<< HEAD
=======
        bboxes_color=bboxes_color,
>>>>>>> 8c5311d8
    )


# for backwards compatibility
_create_labeled_video = create_video


def create_video_with_keypoints_only(
    df,
    output_name,
    ind_links=None,
    pcutoff=0.6,
    dotsize=8,
    alpha=0.7,
    background_color="k",
    skeleton_color="navy",
    color_by="bodypart",
    colormap="viridis",
    fps=25,
    dpi=200,
    codec="h264",
):
    bodyparts = df.columns.get_level_values("bodyparts")[::3]
    bodypart_names = bodyparts.unique()
    n_bodyparts = len(bodypart_names)
    nx = int(np.nanmax(df.xs("x", axis=1, level="coords")))
    ny = int(np.nanmax(df.xs("y", axis=1, level="coords")))

    n_frames = df.shape[0]
    xyp = df.values.reshape((n_frames, -1, 3))

    if color_by == "bodypart":
        map_ = bodyparts.map(dict(zip(bodypart_names, range(n_bodyparts))))
        cmap = plt.get_cmap(colormap, n_bodyparts)
    elif color_by == "individual":
        try:
            individuals = df.columns.get_level_values("individuals")[::3]
            individual_names = individuals.unique().to_list()
            n_individuals = len(individual_names)
            map_ = individuals.map(dict(zip(individual_names, range(n_individuals))))
            cmap = plt.get_cmap(colormap, n_individuals)
        except KeyError as e:
            raise Exception(
                "Coloring by individuals is only valid for multi-animal data"
            ) from e
    else:
        raise ValueError(f"Invalid color_by={color_by}")

    prev_backend = plt.get_backend()
    plt.switch_backend("agg")
    fig = plt.figure(frameon=False, figsize=(nx / dpi, ny / dpi))
    ax = fig.add_subplot(111)
    scat = ax.scatter([], [], s=dotsize**2, alpha=alpha)
    coords = xyp[0, :, :2]
    coords[xyp[0, :, 2] < pcutoff] = np.nan
    scat.set_offsets(coords)
    colors = cmap(map_)
    scat.set_color(colors)
    segs = coords[tuple(zip(*tuple(ind_links))), :].swapaxes(0, 1) if ind_links else []
    coll = LineCollection(segs, colors=skeleton_color, alpha=alpha)
    ax.add_collection(coll)
    ax.set_xlim(0, nx)
    ax.set_ylim(0, ny)
    ax.axis("off")
    ax.add_patch(
        plt.Rectangle(
            (0, 0), 1, 1, facecolor=background_color, transform=ax.transAxes, zorder=-1
        )
    )
    ax.invert_yaxis()
    plt.subplots_adjust(left=0, bottom=0, right=1, top=1, wspace=0, hspace=0)

    writer = FFMpegWriter(fps=fps, codec=codec)
    with writer.saving(fig, output_name, dpi=dpi):
        writer.grab_frame()
        for index, _ in enumerate(trange(n_frames - 1), start=1):
            coords = xyp[index, :, :2]
            coords[xyp[index, :, 2] < pcutoff] = np.nan
            scat.set_offsets(coords)
            if ind_links:
                segs = coords[tuple(zip(*tuple(ind_links))), :].swapaxes(0, 1)
            coll.set_segments(segs)
            writer.grab_frame()
    plt.close(fig)
    plt.switch_backend(prev_backend)


def create_video_with_all_detections(
    config,
    videos,
    videotype="",
    shuffle=1,
    trainingsetindex=0,
    displayedbodyparts="all",
    cropping: Optional[List[int]] = None,
    destfolder=None,
    modelprefix="",
    confidence_to_alpha: Union[bool, Callable[[float], float]] = False,
    plot_bboxes: bool = True,
):
    """
    Create a video labeled with all the detections stored in a '*_full.pickle' file.

    Parameters
    ----------
    config : str
        Absolute path to the config.yaml file

    videos : list of str
        A list of strings containing the full paths to videos for analysis or a path to the directory,
        where all the videos with same extension are stored.

    videotype: string, optional
        Checks for the extension of the video in case the input to the video is a directory.\n Only videos with this extension are analyzed.
        If left unspecified, videos with common extensions ('avi', 'mp4', 'mov', 'mpeg', 'mkv') are kept.

    shuffle : int, optional
        Number of shuffles of training dataset. Default is set to 1.

    trainingsetindex: int, optional
        Integer specifying which TrainingsetFraction to use. By default the first (note that TrainingFraction is a list in config.yaml).

    displayedbodyparts: list of strings, optional
        This selects the body parts that are plotted in the video. Either ``all``, then all body parts
        from config.yaml are used orr a list of strings that are a subset of the full list.
        E.g. ['hand','Joystick'] for the demo Reaching-Mackenzie-2018-08-30/config.yaml to select only these two body parts.

    cropping: list[int], optional (default=None)
        If passed in, the [x1, x2, y1, y2] crop coordinates are used to shift detections appropriately.

    destfolder: string, optional
        Specifies the destination folder that was used for storing analysis data (default is the path of the video).

    confidence_to_alpha: Union[bool, Callable[[float], float], default=False
        If False, all keypoints will be plot with alpha=1. Otherwise, this can be
        defined as a function f: [0, 1] -> [0, 1] such that the alpha value for a
        keypoint will be set as a function of its score: alpha = f(score). The default
        function used when True is f(x) = x.

    plot_bboxes: bool, optional (default=True)
        If detections were produced using a Pytorch Top-Down model, setting this parameter to True will also plot
        the bounding boxes generated by the detector.
    """
    import re

    from deeplabcut.core.inferenceutils import Assembler

    cfg = auxiliaryfunctions.read_config(config)
    trainFraction = cfg["TrainingFraction"][trainingsetindex]
    DLCscorername, _ = auxiliaryfunctions.get_scorer_name(
        cfg, shuffle, trainFraction, modelprefix=modelprefix
    )

    videos = auxiliaryfunctions.get_list_of_videos(videos, videotype)
    if not videos:
        return

    if isinstance(confidence_to_alpha, bool):
        confidence_to_alpha = _get_default_conf_to_alpha(confidence_to_alpha, 0)

    for video in videos:
        videofolder = os.path.splitext(video)[0]

        if destfolder is None:
            outputname = "{}_full.mp4".format(videofolder + DLCscorername)
            full_pickle = os.path.join(videofolder + DLCscorername + "_full.pickle")
        else:
            auxiliaryfunctions.attempt_to_make_folder(destfolder)
            outputname = os.path.join(
                destfolder, str(Path(video).stem) + DLCscorername + "_full.mp4"
            )
            full_pickle = os.path.join(
                destfolder, str(Path(video).stem) + DLCscorername + "_full.pickle"
            )

        if not (os.path.isfile(outputname)):
            video_name = str(Path(video).stem)
            print("Creating labeled video for ", video_name)
            h5file = full_pickle.replace("_full.pickle", ".h5")
            data, metadata = auxfun_multianimal.LoadFullMultiAnimalData(h5file)
            data = dict(
                data
            )  # Cast to dict (making a copy) so items can safely be popped

            x1, y1 = 0, 0
            if cropping is not None:
                x1, _, y1, _ = cropping
            elif metadata.get("data", {}).get("cropping"):
                x1, _, y1, _ = metadata["data"]["cropping_parameters"]

            header = data.pop("metadata")
            all_jointnames = header["all_joints_names"]

            if displayedbodyparts == "all":
                numjoints = len(all_jointnames)
                bpts = range(numjoints)
            else:  # select only "displayedbodyparts"
                bpts = []
                for bptindex, bp in enumerate(all_jointnames):
                    if bp in displayedbodyparts:
                        bpts.append(bptindex)
                numjoints = len(bpts)
            frame_names = list(data)
            frames = [int(re.findall(r"\d+", name)[0]) for name in frame_names]
            colorclass = plt.cm.ScalarMappable(cmap=cfg["colormap"])
            C = colorclass.to_rgba(np.linspace(0, 1, numjoints))
            colors = (C[:, :3] * 255).astype(np.uint8)

            pcutoff = cfg["pcutoff"]
            dotsize = cfg["dotsize"]
            clip = vp(fname=video, sname=outputname, codec="mp4v")
            ny, nx = clip.height(), clip.width()

            bboxes_pcutoff = (
                metadata.get("data", {})
                .get("pytorch-config", {})
                .get("detector", {})
                .get("model", {})
                .get("box_score_thresh", 0.6)
            )
<<<<<<< HEAD
            bboxes_color = (0, 0, 0)
=======
            bboxes_color = (255, 0, 0)
>>>>>>> 8c5311d8

            for n in trange(clip.nframes):
                frame = clip.load_frame()
                if frame is None:
                    continue
                try:
                    ind = frames.index(n)

                    # Draw bounding boxes of required and present
                    if plot_bboxes and "bboxes" in data[frame_names[ind]]:
                        bboxes = data[frame_names[ind]]["bboxes"]
                        bbox_scores = data[frame_names[ind]]["bbox_scores"]
                        n_bboxes = bboxes.shape[0]
                        for i in range(n_bboxes):
                            bbox = bboxes[i, :]
                            x, y = bbox[0], bbox[1]
                            x += x1
                            y += y1
                            w, h = bbox[2], bbox[3]
                            confidence = bbox_scores[i]
                            if confidence < bboxes_pcutoff:
                                continue
                            rect_coords = rectangle_perimeter(
                                start=(y, x), extent=(h, w)
                            )

                            set_color(
                                frame,
                                rect_coords,
                                bboxes_color,
                            )

                    # Draw detected bodyparts
                    dets = Assembler._flatten_detections(data[frame_names[ind]])
                    for det in dets:
                        if det.label not in bpts or det.confidence < pcutoff:
                            continue
                        x, y = det.pos
                        x += x1
                        y += y1
                        rr, cc = disk((y, x), dotsize, shape=(ny, nx))
                        alpha = 1
                        if confidence_to_alpha is not None:
                            alpha = confidence_to_alpha(det.confidence)

                        set_color(
                            frame,
                            (rr, cc),
                            colors[bpts.index(det.label)],
                            alpha,
                        )
                except ValueError as err:  # No data stored for that particular frame
                    print(n, f"no data: {err}")
                    pass
                try:
                    clip.save_frame(frame)
                except:
                    print(n, "frame writing error.")
                    pass
            clip.close()
        else:
            print("Detections already plotted, ", outputname)


def _create_video_from_tracks(video, tracks, destfolder, output_name, pcutoff, scale=1):
    import subprocess

    from tqdm import tqdm

    if not os.path.isdir(destfolder):
        os.mkdir(destfolder)

    vid = VideoWriter(video)
    nframes = len(vid)
    strwidth = int(np.ceil(np.log10(nframes)))  # width for strings
    nx, ny = vid.dimensions
    # cropping!
    X2 = nx  # 1600
    X1 = 0
    # nx=X2-X1
    numtracks = len(tracks.keys()) - 1
    trackids = [t for t in tracks.keys() if t != "header"]
    cc = np.random.rand(numtracks + 1, 3)
    fig, ax = visualization.prepare_figure_axes(nx, ny, scale)
    im = ax.imshow(np.zeros((ny, nx)))
    markers = sum([ax.plot([], [], ".", c=c) for c in cc], [])
    for index in tqdm(range(nframes)):
        vid.set_to_frame(index)
        imname = "frame" + str(index).zfill(strwidth)
        image_output = os.path.join(destfolder, imname + ".png")
        frame = vid.read_frame()
        if frame is not None and not os.path.isfile(image_output):
            im.set_data(frame[:, X1:X2])
            for n, trackid in enumerate(trackids):
                if imname in tracks[trackid]:
                    x, y, p = tracks[trackid][imname][:,:3].reshape((-1, 3)).T
                    markers[n].set_data(x[p > pcutoff], y[p > pcutoff])
                else:
                    markers[n].set_data([], [])
            fig.subplots_adjust(left=0, bottom=0, right=1, top=1, wspace=0, hspace=0)
            plt.savefig(image_output)

    outputframerate = 30
    os.chdir(destfolder)

    subprocess.call(
        [
            "ffmpeg",
            "-framerate",
            str(vid.fps),
            "-i",
            f"frame%0{strwidth}d.png",
            "-r",
            str(outputframerate),
            output_name,
        ]
    )

    # remove frames used for video creation
    [os.remove(image) for image in os.listdir(destfolder) if ".png" in image]


def create_video_from_pickled_tracks(
    video, pickle_file, destfolder="", output_name="", pcutoff=0.6
):
    if not destfolder:
        destfolder = os.path.splitext(video)[0]
    if not output_name:
        video_name, ext = os.path.splitext(os.path.split(video)[1])
        output_name = video_name + "DLClabeled" + ext
    tracks = auxiliaryfunctions.read_pickle(pickle_file)
    _create_video_from_tracks(video, tracks, destfolder, output_name, pcutoff)


def _get_default_conf_to_alpha(
    confidence_to_alpha: bool,
    pcutoff: float,
) -> Optional[Callable[[float], float]]:
    """Creates the default confidence_to_alpha function"""
    if not confidence_to_alpha:
        return None

    def default_confidence_to_alpha(x):
        if pcutoff == 0:
            return x
        return np.clip((x - pcutoff) / (1 - pcutoff), 0, 1)

    return default_confidence_to_alpha


if __name__ == "__main__":
    parser = argparse.ArgumentParser()
    parser.add_argument("config")
    parser.add_argument("videos")
    cli_args = parser.parse_args()<|MERGE_RESOLUTION|>--- conflicted
+++ resolved
@@ -90,10 +90,7 @@
     plot_bboxes=True,
     bboxes_list=None,
     bboxes_pcutoff=0.6,
-<<<<<<< HEAD
-=======
     bboxes_color: tuple | None = None,
->>>>>>> 8c5311d8
 ):
     """Creating individual frames with labeled body parts and making a video"""
     bpts = Dataframe.columns.get_level_values("bodyparts")
@@ -160,12 +157,8 @@
         C = colorclass.to_rgba(np.linspace(0, 1, nindividuals))
     colors = (C[:, :3] * 255).astype(np.uint8)
 
-<<<<<<< HEAD
-    bboxes_color = (0, 0, 0)
-=======
     if bboxes_color is None:
         bboxes_color = (255, 0, 0)
->>>>>>> 8c5311d8
 
     with np.errstate(invalid="ignore"):
         for index in trange(min(nframes, len(Dataframe))):
@@ -265,10 +258,7 @@
     plot_bboxes=True,
     bboxes_list=None,
     bboxes_pcutoff=0.6,
-<<<<<<< HEAD
-=======
     bboxes_color: str | None = None,
->>>>>>> 8c5311d8
 ):
     """Creating individual frames with labeled body parts and making a video"""
 
@@ -327,12 +317,8 @@
     else:
         colors = visualization.get_cmap(nbodyparts, name=colormap)
 
-<<<<<<< HEAD
-    bounding_boxes_color = "k"
-=======
     if bboxes_color is None:
         bboxes_color = "red"
->>>>>>> 8c5311d8
 
     nframes_digits = int(np.ceil(np.log10(nframes)))
     if nframes_digits > 9:
@@ -379,11 +365,7 @@
                             bbox_width,
                             bbox_height,
                             linewidth=1,
-<<<<<<< HEAD
-                            edgecolor=bounding_boxes_color,
-=======
                             edgecolor=bboxes_color,
->>>>>>> 8c5311d8
                             facecolor="none",
                         )
                         ax.add_patch(rectangle)
@@ -937,16 +919,6 @@
                 if bp in bodyparts
             ]
 
-<<<<<<< HEAD
-            frames_dict = {
-                int(key.replace("frame", "")): value
-                for key, value in full_data.items()
-                if key.startswith("frame") and key[5:].isdigit()
-            }
-            bboxes_list = None
-            if "bboxes" in frames_dict.get(min(frames_dict.keys()), {}):
-                bboxes_list = [frames_dict[key] for key in sorted(frames_dict.keys())]
-=======
             # The full data file is not created for single-animal TensorFlow models
             try:
                 full_data = auxiliaryfunctions.load_video_full_data(
@@ -964,7 +936,6 @@
                     ]
             except FileNotFoundError:
                 bboxes_list = None
->>>>>>> 8c5311d8
 
             if keypoints_only:
                 # Mask rather than drop unwanted bodyparts to ensure consistent coloring
@@ -1074,10 +1045,7 @@
     plot_bboxes=True,
     bboxes_list=None,
     bboxes_pcutoff=0.6,
-<<<<<<< HEAD
-=======
     bboxes_color: tuple | None = None,
->>>>>>> 8c5311d8
 ):
     if color_by not in ("bodypart", "individual"):
         raise ValueError("`color_by` should be either 'bodypart' or 'individual'.")
@@ -1135,10 +1103,7 @@
         plot_bboxes=plot_bboxes,
         bboxes_list=bboxes_list,
         bboxes_pcutoff=bboxes_pcutoff,
-<<<<<<< HEAD
-=======
         bboxes_color=bboxes_color,
->>>>>>> 8c5311d8
     )
 
 
@@ -1359,11 +1324,7 @@
                 .get("model", {})
                 .get("box_score_thresh", 0.6)
             )
-<<<<<<< HEAD
-            bboxes_color = (0, 0, 0)
-=======
             bboxes_color = (255, 0, 0)
->>>>>>> 8c5311d8
 
             for n in trange(clip.nframes):
                 frame = clip.load_frame()
