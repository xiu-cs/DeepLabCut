#!/usr/bin/env python3
# -*- coding: utf-8 -*-
"""
DeepLabCut2.0-2.3 Toolbox (deeplabcut.org)
© A. & M. Mathis Labs
https://github.com/DeepLabCut/DeepLabCut
Please see AUTHORS for contributors.
https://github.com/DeepLabCut/DeepLabCut/blob/main/AUTHORS
Licensed under GNU Lesser General Public License v3.0
"""
from __future__ import annotations

import setuptools
from pathlib import Path


with open("README.md", encoding="utf-8", errors="replace") as fh:
    long_description = fh.read()


def pytorch_config_paths() -> list[str]:
    pytorch_configs = []
    config_dir = Path("deeplabcut") / "pose_estimation_pytorch" / "config"
    config_subdirs = [p for p in config_dir.iterdir() if p.is_dir()]
    for subdir in config_subdirs:
        for p in subdir.iterdir():
            if p.suffix == ".yaml":
                pytorch_configs.append(str(p))

    return pytorch_configs


setuptools.setup(
    name="deeplabcut",
    version="2.3.9",
    author="A. & M.W. Mathis Labs",
    author_email="alexander@deeplabcut.org",
    description="Markerless pose-estimation of user-defined features with deep learning",
    long_description=long_description,
    long_description_content_type="text/markdown",
    url="https://github.com/DeepLabCut/DeepLabCut",
    install_requires=[
<<<<<<< HEAD
        "albumentations",
        "dlclibrary>=0.0.5",
        "einops",
=======
        "dlclibrary>=0.0.6",
>>>>>>> f848a843
        "filterpy>=1.4.4",
        "ruamel.yaml>=0.15.0",
        "imgaug>=0.4.0",
        "imageio-ffmpeg",
        "numba>=0.54",
        "matplotlib>=3.3,!=3.7.0,!=3.7.1",
        "networkx>=2.6",
        "numpy>=1.18.5",
        "pandas>=1.0.1,!=1.5.0",
        "scikit-image>=0.17",
        "scikit-learn>=1.0",
        "scipy>=1.4,<1.11.0",
        "statsmodels>=0.11",
<<<<<<< HEAD
        "tables>=3.7.0",
        "timm",
        "torch>=2.0.0",
        "torchvision",
        "tensorpack>=0.11",
        "tf_slim>=1.1.0",
=======
        "torch",
>>>>>>> f848a843
        "tqdm",
        "pyyaml",
        "Pillow>=7.1",
        "tables==3.8.0",
    ],
    extras_require={
        "gui": [
            "pyside6==6.4.2",
            "qdarkstyle==3.1",
            "napari-deeplabcut>=0.2.1.6",
        ],
        "openvino": ["openvino-dev==2022.1.0"],
        "docs": ["numpydoc"],
        "tf": [
            "tensorflow>=2.0,<=2.10",
            "tensorpack>=0.11",
            "tf_slim>=1.1.0",
        ],  # Last supported TF version on Windows Native is 2.10
        "apple_mchips": [
            "tensorflow-macos<2.13.0",
            "tensorflow-metal",
            "tensorpack>=0.11",
            "tf_slim>=1.1.0",
        ],
        "modelzoo": ["huggingface_hub"],
        "wandb": ["wandb"],
    },
    scripts=["deeplabcut/pose_estimation_tensorflow/models/pretrained/download.sh"],
    packages=setuptools.find_packages(),
    data_files=[
        (
            "deeplabcut",
            [
                "deeplabcut/pose_cfg.yaml",
                "deeplabcut/inference_cfg.yaml",
                "deeplabcut/reid_cfg.yaml",
                "deeplabcut/modelzoo/model_configs/dlcrnet.yaml",
                "deeplabcut/modelzoo/model_configs/hrnetw32.yaml",
                "deeplabcut/modelzoo/models_to_framework.json",
                "deeplabcut/modelzoo/project_configs/superanimal_quadruped.yaml",
                "deeplabcut/modelzoo/project_configs/superanimal_topviewmouse.yaml",
                "deeplabcut/pose_estimation_tensorflow/models/pretrained/pretrained_model_urls.yaml",
                "deeplabcut/gui/style.qss",
                "deeplabcut/gui/media/logo.png",
                "deeplabcut/gui/media/dlc_1-01.png",
                "deeplabcut/gui/assets/logo.png",
                "deeplabcut/gui/assets/logo_transparent.png",
                "deeplabcut/gui/assets/welcome.png",
                "deeplabcut/gui/assets/icons/help.png",
                "deeplabcut/gui/assets/icons/help2.png",
                "deeplabcut/gui/assets/icons/new_project.png",
                "deeplabcut/gui/assets/icons/new_project2.png",
                "deeplabcut/gui/assets/icons/open.png",
                "deeplabcut/gui/assets/icons/open2.png",
            ] + pytorch_config_paths(),
        )
    ],
    include_package_data=True,
    classifiers=[
        "Programming Language :: Python :: 3",
        "License :: OSI Approved :: GNU Lesser General Public License v3 (LGPLv3)",
        "Operating System :: OS Independent",
    ],
    entry_points="""[console_scripts]
            dlc=dlc:main""",
)

# https://www.python.org/dev/peps/pep-0440/#compatible-release<|MERGE_RESOLUTION|>--- conflicted
+++ resolved
@@ -40,13 +40,10 @@
     long_description_content_type="text/markdown",
     url="https://github.com/DeepLabCut/DeepLabCut",
     install_requires=[
-<<<<<<< HEAD
         "albumentations",
         "dlclibrary>=0.0.5",
         "einops",
-=======
         "dlclibrary>=0.0.6",
->>>>>>> f848a843
         "filterpy>=1.4.4",
         "ruamel.yaml>=0.15.0",
         "imgaug>=0.4.0",
@@ -60,20 +57,13 @@
         "scikit-learn>=1.0",
         "scipy>=1.4,<1.11.0",
         "statsmodels>=0.11",
-<<<<<<< HEAD
-        "tables>=3.7.0",
+        "tables==3.8.0",
         "timm",
         "torch>=2.0.0",
         "torchvision",
-        "tensorpack>=0.11",
-        "tf_slim>=1.1.0",
-=======
-        "torch",
->>>>>>> f848a843
         "tqdm",
         "pyyaml",
         "Pillow>=7.1",
-        "tables==3.8.0",
     ],
     extras_require={
         "gui": [
